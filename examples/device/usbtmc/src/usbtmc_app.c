--- conflicted
+++ resolved
@@ -23,15 +23,7 @@
  *
  */
 
-<<<<<<< HEAD
-#ifdef __ICCARM__
 #include <string.h>
-#else
-#include <strings.h>
-#endif
-=======
-#include <string.h>
->>>>>>> 65ee11ff
 #include <stdlib.h>     /* atoi */
 #include "tusb.h"
 #include "bsp/board.h"
@@ -148,12 +140,14 @@
   queryState = transfer_complete;
   idnQuery = 0;
 
-  if ( transfer_complete && (len >= 4) && (!strncmp("*idn?", data, 4) || !strncmp("*IDN?", data, 4)) )
+  if ( transfer_complete && (len >= 4) &&
+       (!strncmp("*idn?", data, 4) || !strncmp("*IDN?", data, 4)) )
   {
     idnQuery = 1;
   }
 
-  if ( transfer_complete && (!strncmp("delay ", data, 5) || !strncmp("DELAY ", data, 5)) )
+  if ( transfer_complete &&
+       (!strncmp("delay ", data, 5) || !strncmp("DELAY ", data, 5)) )
   {
     queryState = 0;
     int d = atoi((char*)data + 5);
@@ -248,6 +242,7 @@
     break;
   default:
     TU_ASSERT(false,);
+    return;
   }
 }
 
