--- conflicted
+++ resolved
@@ -241,11 +241,7 @@
       break;
 
       case  HID_REQ_CONTROL_SET_REPORT:
-<<<<<<< HEAD
         TU_VERIFY(p_request->wLength <= sizeof(p_hid->epout_buf));
-=======
-        TU_VERIFY(p_request->wLength <=sizeof(p_hid->epout_buf));
->>>>>>> d35f8699
         tud_control_xfer(rhport, p_request, p_hid->epout_buf, p_request->wLength);
       break;
 
@@ -328,4 +324,4 @@
   return true;
 }
 
-#endif
+#endif