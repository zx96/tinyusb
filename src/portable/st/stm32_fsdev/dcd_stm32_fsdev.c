--- conflicted
+++ resolved
@@ -255,11 +255,6 @@
     asm("NOP");
   }
   USB->CNTR = 0; // Enable USB
-<<<<<<< HEAD
-=======
-
-  USB->BTABLE = DCD_STM32_BTABLE_BASE;
->>>>>>> 28817a71
 
 #ifndef STM32G0 // BTABLE register does not exist any more on STM32G0, it is fixed to USB SRAM base address
   USB->BTABLE = DCD_STM32_BTABLE_BASE;
@@ -1050,13 +1045,8 @@
 
   pcd_set_eptype(USB, ep_idx, USB_EP_ISOCHRONOUS);
 
-<<<<<<< HEAD
   pcd_set_ep_tx_address(USB, ep_idx, pma_addr);
   pcd_set_ep_rx_address(USB, ep_idx, pma_addr);
-=======
-  *pcd_ep_tx_address_ptr(USB, ep_idx) = pma_addr;
-  *pcd_ep_rx_address_ptr(USB, ep_idx) = pma_addr;
->>>>>>> 28817a71
 
   return true;
 }
