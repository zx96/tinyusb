/* 
 * The MIT License (MIT)
 *
 * Copyright (c) 2019 Ha Thach (tinyusb.org)
 *
 * Permission is hereby granted, free of charge, to any person obtaining a copy
 * of this software and associated documentation files (the "Software"), to deal
 * in the Software without restriction, including without limitation the rights
 * to use, copy, modify, merge, publish, distribute, sublicense, and/or sell
 * copies of the Software, and to permit persons to whom the Software is
 * furnished to do so, subject to the following conditions:
 *
 * The above copyright notice and this permission notice shall be included in
 * all copies or substantial portions of the Software.
 *
 * THE SOFTWARE IS PROVIDED "AS IS", WITHOUT WARRANTY OF ANY KIND, EXPRESS OR
 * IMPLIED, INCLUDING BUT NOT LIMITED TO THE WARRANTIES OF MERCHANTABILITY,
 * FITNESS FOR A PARTICULAR PURPOSE AND NONINFRINGEMENT. IN NO EVENT SHALL THE
 * AUTHORS OR COPYRIGHT HOLDERS BE LIABLE FOR ANY CLAIM, DAMAGES OR OTHER
 * LIABILITY, WHETHER IN AN ACTION OF CONTRACT, TORT OR OTHERWISE, ARISING FROM,
 * OUT OF OR IN CONNECTION WITH THE SOFTWARE OR THE USE OR OTHER DEALINGS IN
 * THE SOFTWARE.
 *
 * This file is part of the TinyUSB stack.
 */

#include "tusb_option.h"

#if TUSB_OPT_DEVICE_ENABLED

#include "tusb.h"
#include "usbd.h"
#include "device/usbd_pvt.h"
#include "dcd.h"

#ifndef CFG_TUD_TASK_QUEUE_SZ
#define CFG_TUD_TASK_QUEUE_SZ   16
#endif

//--------------------------------------------------------------------+
// Device Data
//--------------------------------------------------------------------+
typedef struct {
  struct TU_ATTR_PACKED
  {
    volatile uint8_t connected    : 1;
    volatile uint8_t addressed    : 1;
    volatile uint8_t configured   : 1;
    volatile uint8_t suspended    : 1;

    uint8_t remote_wakeup_en      : 1; // enable/disable by host
    uint8_t remote_wakeup_support : 1; // configuration descriptor's attribute
    uint8_t self_powered          : 1; // configuration descriptor's attribute
  };

  uint8_t itf2drv[16];     // map interface number to driver (0xff is invalid)
  uint8_t ep2drv[8][2];    // map endpoint to driver ( 0xff is invalid )

  struct TU_ATTR_PACKED
  {
    volatile bool busy    : 1;
    volatile bool stalled : 1;

    // TODO merge ep2drv here, 4-bit should be sufficient
  }ep_status[8][2];
}usbd_device_t;

static usbd_device_t _usbd_dev;

// Invalid driver ID in itf2drv[] ep2drv[][] mapping
enum { DRVID_INVALID = 0xFFu };

//--------------------------------------------------------------------+
// Class Driver
//--------------------------------------------------------------------+
#if CFG_TUSB_DEBUG >= 2
  #define DRIVER_NAME(_name)    .name = _name,
#else
  #define DRIVER_NAME(_name)
#endif

typedef struct
{
  #if CFG_TUSB_DEBUG >= 2
  char const* name;
  #endif

  void     (* init             ) (void);
  void     (* reset            ) (uint8_t rhport);
  uint16_t (* open             ) (uint8_t rhport, tusb_desc_interface_t const * desc_intf, uint16_t max_len);
  bool     (* control_request  ) (uint8_t rhport, tusb_control_request_t const * request);
  bool     (* control_complete ) (uint8_t rhport, tusb_control_request_t const * request);
  bool     (* xfer_cb          ) (uint8_t rhport, uint8_t ep_addr, xfer_result_t event, uint32_t xferred_bytes);
  void     (* sof              ) (uint8_t rhport); /* optional */
} usbd_class_driver_t;

static usbd_class_driver_t const _usbd_driver[] =
{
  #if CFG_TUD_CDC
  {
      DRIVER_NAME("CDC")
      .init             = cdcd_init,
      .reset            = cdcd_reset,
      .open             = cdcd_open,
      .control_request  = cdcd_control_request,
      .control_complete = cdcd_control_complete,
      .xfer_cb          = cdcd_xfer_cb,
      .sof              = NULL
  },
  #endif

  #if CFG_TUD_MSC
  {
      DRIVER_NAME("MSC")
      .init             = mscd_init,
      .reset            = mscd_reset,
      .open             = mscd_open,
      .control_request  = mscd_control_request,
      .control_complete = mscd_control_complete,
      .xfer_cb          = mscd_xfer_cb,
      .sof              = NULL
  },
  #endif

  #if CFG_TUD_HID
  {
      DRIVER_NAME("HID")
      .init             = hidd_init,
      .reset            = hidd_reset,
      .open             = hidd_open,
      .control_request  = hidd_control_request,
      .control_complete = hidd_control_complete,
      .xfer_cb          = hidd_xfer_cb,
      .sof              = NULL
  },
  #endif

#if CFG_TUD_AUDIO
{
	DRIVER_NAME("AUDIO")
    .init             = audiod_init,
	.reset            = audiod_reset,
    .open             = audiod_open,
    .control_request  = audiod_control_request,
    .control_complete = audiod_control_complete,
    .xfer_cb          = audiod_xfer_cb,
    .sof              = NULL
},
#endif

  #if CFG_TUD_MIDI
  {
      DRIVER_NAME("MIDI")
      .init             = midid_init,
      .open             = midid_open,
      .reset            = midid_reset,
      .control_request  = midid_control_request,
      .control_complete = midid_control_complete,
      .xfer_cb          = midid_xfer_cb,
      .sof              = NULL
  },
  #endif

  #if CFG_TUD_VENDOR
  {
      DRIVER_NAME("VENDOR")
      .init             = vendord_init,
      .reset            = vendord_reset,
      .open             = vendord_open,
      .control_request  = tud_vendor_control_request_cb,
      .control_complete = tud_vendor_control_complete_cb,
      .xfer_cb          = vendord_xfer_cb,
      .sof              = NULL
  },
  #endif

  #if CFG_TUD_USBTMC
  {
      DRIVER_NAME("TMC")
      .init             = usbtmcd_init_cb,
      .reset            = usbtmcd_reset_cb,
      .open             = usbtmcd_open_cb,
      .control_request  = usbtmcd_control_request_cb,
      .control_complete = usbtmcd_control_complete_cb,
      .xfer_cb          = usbtmcd_xfer_cb,
      .sof              = NULL
  },
  #endif

  #if CFG_TUD_DFU_RT
  {
      DRIVER_NAME("DFU-RT")
      .init             = dfu_rtd_init,
      .reset            = dfu_rtd_reset,
      .open             = dfu_rtd_open,
      .control_request  = dfu_rtd_control_request,
      .control_complete = dfu_rtd_control_complete,
      .xfer_cb          = dfu_rtd_xfer_cb,
      .sof              = NULL
  },
  #endif

  #if CFG_TUD_NET
  {
      DRIVER_NAME("NET")
      .init             = netd_init,
      .reset            = netd_reset,
      .open             = netd_open,
      .control_request  = netd_control_request,
      .control_complete = netd_control_complete,
      .xfer_cb          = netd_xfer_cb,
      .sof              = NULL,
  },
  #endif

  #if CFG_TUD_BTH
  {
      DRIVER_NAME("BTH")
      .init             = btd_init,
      .reset            = btd_reset,
      .open             = btd_open,
      .control_request  = btd_control_request,
      .control_complete = btd_control_complete,
      .xfer_cb          = btd_xfer_cb,
      .sof              = NULL
  },
  #endif
};

enum { USBD_CLASS_DRIVER_COUNT = TU_ARRAY_SIZE(_usbd_driver) };

//--------------------------------------------------------------------+
// DCD Event
//--------------------------------------------------------------------+

// Event queue
// OPT_MODE_DEVICE is used by OS NONE for mutex (disable usb isr)
OSAL_QUEUE_DEF(OPT_MODE_DEVICE, _usbd_qdef, CFG_TUD_TASK_QUEUE_SZ, dcd_event_t);
static osal_queue_t _usbd_q;

//--------------------------------------------------------------------+
// Prototypes
//--------------------------------------------------------------------+
static void mark_interface_endpoint(uint8_t ep2drv[8][2], uint8_t const* p_desc, uint16_t desc_len, uint8_t driver_id);
static bool process_control_request(uint8_t rhport, tusb_control_request_t const * p_request);
static bool process_set_config(uint8_t rhport, uint8_t cfg_num);
static bool process_get_descriptor(uint8_t rhport, tusb_control_request_t const * p_request);

void usbd_control_reset(void);
void usbd_control_set_request(tusb_control_request_t const *request);
void usbd_control_set_complete_callback( bool (*fp) (uint8_t, tusb_control_request_t const * ) );
bool usbd_control_xfer_cb (uint8_t rhport, uint8_t ep_addr, xfer_result_t event, uint32_t xferred_bytes);


//--------------------------------------------------------------------+
// Debugging
//--------------------------------------------------------------------+
#if CFG_TUSB_DEBUG >= 2
static char const* const _usbd_event_str[DCD_EVENT_COUNT] =
{
  "Invalid"        ,
  "Bus Reset"      ,
  "Unplugged"      ,
  "SOF"            ,
  "Suspend"        ,
  "Resume"         ,
  "Setup Received" ,
  "Xfer Complete"  ,
  "Func Call"
};

static char const* const _tusb_std_request_str[] =
{
  "Get Status"        ,
  "Clear Feature"     ,
  "Reserved"          ,
  "Set Feature"       ,
  "Reserved"          ,
  "Set Address"       ,
  "Get Descriptor"    ,
  "Set Descriptor"    ,
  "Get Configuration" ,
  "Set Configuration" ,
  "Get Interface"     ,
  "Set Interface"     ,
  "Synch Frame"
};

// for usbd_control to print the name of control complete driver
void usbd_driver_print_control_complete_name(bool (*control_complete) (uint8_t, tusb_control_request_t const * ))
{
  for (uint8_t i = 0; i < USBD_CLASS_DRIVER_COUNT; i++)
  {
    if (_usbd_driver[i].control_complete == control_complete )
    {
      TU_LOG2("  %s control complete\r\n", _usbd_driver[i].name);
      return;
    }
  }
}

#endif

//--------------------------------------------------------------------+
// Application API
//--------------------------------------------------------------------+
bool tud_mounted(void)
{
  return _usbd_dev.configured;
}

bool tud_suspended(void)
{
  return _usbd_dev.suspended;
}

bool tud_remote_wakeup(void)
{
  // only wake up host if this feature is supported and enabled and we are suspended
  TU_VERIFY (_usbd_dev.suspended && _usbd_dev.remote_wakeup_support && _usbd_dev.remote_wakeup_en );
  dcd_remote_wakeup(TUD_OPT_RHPORT);
  return true;
}

//--------------------------------------------------------------------+
// USBD Task
//--------------------------------------------------------------------+
bool tud_init (void)
{
  TU_LOG2("USBD init\r\n");

  tu_varclr(&_usbd_dev);

  // Init device queue & task
  _usbd_q = osal_queue_create(&_usbd_qdef);
  TU_ASSERT(_usbd_q != NULL);

  // Init class drivers
  for (uint8_t i = 0; i < USBD_CLASS_DRIVER_COUNT; i++)
  {
    TU_LOG2("%s init\r\n", _usbd_driver[i].name);
    _usbd_driver[i].init();
  }

  // Init device controller driver
  dcd_init(TUD_OPT_RHPORT);
  tud_connect();
  dcd_int_enable(TUD_OPT_RHPORT);

  return true;
}

static void usbd_reset(uint8_t rhport)
{
  tu_varclr(&_usbd_dev);

  memset(_usbd_dev.itf2drv, DRVID_INVALID, sizeof(_usbd_dev.itf2drv)); // invalid mapping
  memset(_usbd_dev.ep2drv , DRVID_INVALID, sizeof(_usbd_dev.ep2drv )); // invalid mapping

  usbd_control_reset();

  for (uint8_t i = 0; i < USBD_CLASS_DRIVER_COUNT; i++)
  {
    if ( _usbd_driver[i].reset ) _usbd_driver[i].reset( rhport );
  }
}

bool tud_task_event_ready(void)
{
  // Skip if stack is not initialized
  if ( !tusb_inited() ) return false;

  return !osal_queue_empty(_usbd_q);
}

/* USB Device Driver task
 * This top level thread manages all device controller event and delegates events to class-specific drivers.
 * This should be called periodically within the mainloop or rtos thread.
 *
   @code
    int main(void)
    {
      application_init();
      tusb_init();

      while(1) // the mainloop
      {
        application_code();
        tud_task(); // tinyusb device task
      }
    }
    @endcode
 */
void tud_task (void)
{
  // Skip if stack is not initialized
  if ( !tusb_inited() ) return;

  // Loop until there is no more events in the queue
  while (1)
  {
    dcd_event_t event;

    if ( !osal_queue_receive(_usbd_q, &event) ) return;

    TU_LOG2("USBD %s", event.event_id < DCD_EVENT_COUNT ? _usbd_event_str[event.event_id] : "CORRUPTED");
    TU_LOG2("%s", (event.event_id != DCD_EVENT_XFER_COMPLETE && event.event_id != DCD_EVENT_SETUP_RECEIVED) ? "\r\n" : " ");

    switch ( event.event_id )
    {
      case DCD_EVENT_BUS_RESET:
        usbd_reset(event.rhport);
      break;

      case DCD_EVENT_UNPLUGGED:
        usbd_reset(event.rhport);

        // invoke callback
        if (tud_umount_cb) tud_umount_cb();
      break;

      case DCD_EVENT_SETUP_RECEIVED:
        TU_LOG2_VAR(&event.setup_received);
        TU_LOG2("\r\n");

        // Mark as connected after receiving 1st setup packet.
        // But it is easier to set it every time instead of wasting time to check then set
        _usbd_dev.connected = 1;

        // Process control request
        if ( !process_control_request(event.rhport, &event.setup_received) )
        {
          TU_LOG2("  Stall EP0\r\n");
          // Failed -> stall both control endpoint IN and OUT
          dcd_edpt_stall(event.rhport, 0);
          dcd_edpt_stall(event.rhport, 0 | TUSB_DIR_IN_MASK);
        }
      break;

      case DCD_EVENT_XFER_COMPLETE:
      {
        // Invoke the class callback associated with the endpoint address
        uint8_t const ep_addr = event.xfer_complete.ep_addr;
        uint8_t const epnum   = tu_edpt_number(ep_addr);
        uint8_t const ep_dir  = tu_edpt_dir(ep_addr);

        TU_LOG2("on EP %02X with %u bytes\r\n", ep_addr, (unsigned int) event.xfer_complete.len);

        _usbd_dev.ep_status[epnum][ep_dir].busy = false;

        if ( 0 == epnum )
        {
          usbd_control_xfer_cb(event.rhport, ep_addr, event.xfer_complete.result, event.xfer_complete.len);
        }
        else
        {
          uint8_t const drv_id = _usbd_dev.ep2drv[epnum][ep_dir];
          TU_ASSERT(drv_id < USBD_CLASS_DRIVER_COUNT,);

          TU_LOG2("  %s xfer callback\r\n", _usbd_driver[drv_id].name);
          _usbd_driver[drv_id].xfer_cb(event.rhport, ep_addr, event.xfer_complete.result, event.xfer_complete.len);
        }
      }
      break;

      case DCD_EVENT_SUSPEND:
        if (tud_suspend_cb) tud_suspend_cb(_usbd_dev.remote_wakeup_en);
      break;

      case DCD_EVENT_RESUME:
        if (tud_resume_cb) tud_resume_cb();
      break;

      case DCD_EVENT_SOF:
        for ( uint8_t i = 0; i < USBD_CLASS_DRIVER_COUNT; i++ )
        {
          if ( _usbd_driver[i].sof )
          {
            _usbd_driver[i].sof(event.rhport);
          }
        }
      break;

      case USBD_EVENT_FUNC_CALL:
        if ( event.func_call.func ) event.func_call.func(event.func_call.param);
      break;

      default:
        TU_BREAKPOINT();
      break;
    }
  }
}

//--------------------------------------------------------------------+
// Control Request Parser & Handling
//--------------------------------------------------------------------+

// Helper to invoke class driver control request handler
static bool invoke_class_control(uint8_t rhport, uint8_t drvid, tusb_control_request_t const * request)
{
  usbd_control_set_complete_callback(_usbd_driver[drvid].control_complete);
  TU_LOG2("  %s control request\r\n", _usbd_driver[drvid].name);
  return _usbd_driver[drvid].control_request(rhport, request);
}

// This handles the actual request and its response.
// return false will cause its caller to stall control endpoint
static bool process_control_request(uint8_t rhport, tusb_control_request_t const * p_request)
{
  usbd_control_set_complete_callback(NULL);

  TU_ASSERT(p_request->bmRequestType_bit.type < TUSB_REQ_TYPE_INVALID);

  // Vendor request
  if ( p_request->bmRequestType_bit.type == TUSB_REQ_TYPE_VENDOR )
  {
    TU_VERIFY(tud_vendor_control_request_cb);

    if (tud_vendor_control_complete_cb) usbd_control_set_complete_callback(tud_vendor_control_complete_cb);
    return tud_vendor_control_request_cb(rhport, p_request);
  }

#if CFG_TUSB_DEBUG >= 2
  if (TUSB_REQ_TYPE_STANDARD == p_request->bmRequestType_bit.type && p_request->bRequest <= TUSB_REQ_SYNCH_FRAME)
  {
    TU_LOG2("  %s", _tusb_std_request_str[p_request->bRequest]);
    if (TUSB_REQ_GET_DESCRIPTOR != p_request->bRequest) TU_LOG2("\r\n");
  }
#endif

  switch ( p_request->bmRequestType_bit.recipient )
  {
    //------------- Device Requests e.g in enumeration -------------//
    case TUSB_REQ_RCPT_DEVICE:
      if ( TUSB_REQ_TYPE_CLASS == p_request->bmRequestType_bit.type )
      {
          uint8_t const itf = tu_u16_low(p_request->wIndex);
          TU_VERIFY(itf < TU_ARRAY_SIZE(_usbd_dev.itf2drv));

          uint8_t const drvid = _usbd_dev.itf2drv[itf];
          TU_VERIFY(drvid < USBD_CLASS_DRIVER_COUNT);

          // forward to class driver: "non-STD request to Interface"
          TU_VERIFY(invoke_class_control(rhport, drvid, p_request));
          return true;
      }
      if ( TUSB_REQ_TYPE_STANDARD != p_request->bmRequestType_bit.type )
      {
        // Non standard request is not supported
        TU_BREAKPOINT();
        return false;
      }

      switch ( p_request->bRequest )
      {
        case TUSB_REQ_SET_ADDRESS:
          // Depending on mcu, status phase could be sent either before or after changing device address,
          // or even require stack to not response with status at all
          // Therefore DCD must take full responsibility to response and include zlp status packet if needed.
          usbd_control_set_request(p_request); // set request since DCD has no access to tud_control_status() API
          dcd_set_address(rhport, (uint8_t) p_request->wValue);
          // skip tud_control_status()
          _usbd_dev.addressed = 1;
        break;

        case TUSB_REQ_GET_CONFIGURATION:
        {
          uint8_t cfgnum = _usbd_dev.configured ? 1 : 0;
          tud_control_xfer(rhport, p_request, &cfgnum, 1);
        }
        break;

        case TUSB_REQ_SET_CONFIGURATION:
        {
          uint8_t const cfg_num = (uint8_t) p_request->wValue;

          if ( !_usbd_dev.configured && cfg_num ) TU_ASSERT( process_set_config(rhport, cfg_num) );

          _usbd_dev.configured = cfg_num ? 1 : 0;

          tud_control_status(rhport, p_request);
        }
        break;

        case TUSB_REQ_GET_DESCRIPTOR:
          TU_VERIFY( process_get_descriptor(rhport, p_request) );
        break;

        case TUSB_REQ_SET_FEATURE:
          // Only support remote wakeup for device feature
          TU_VERIFY(TUSB_REQ_FEATURE_REMOTE_WAKEUP == p_request->wValue);

          // Host may enable remote wake up before suspending especially HID device
          _usbd_dev.remote_wakeup_en = true;
          tud_control_status(rhport, p_request);
        break;

        case TUSB_REQ_CLEAR_FEATURE:
          // Only support remote wakeup for device feature
          TU_VERIFY(TUSB_REQ_FEATURE_REMOTE_WAKEUP == p_request->wValue);

          // Host may disable remote wake up after resuming
          _usbd_dev.remote_wakeup_en = false;
          tud_control_status(rhport, p_request);
        break;

        case TUSB_REQ_GET_STATUS:
        {
          // Device status bit mask
          // - Bit 0: Self Powered
          // - Bit 1: Remote Wakeup enabled
          uint16_t status = (_usbd_dev.self_powered ? 1 : 0) | (_usbd_dev.remote_wakeup_en ? 2 : 0);
          tud_control_xfer(rhport, p_request, &status, 2);
        }
        break;

        // Unknown/Unsupported request
        default: TU_BREAKPOINT(); return false;
      }
    break;

    //------------- Class/Interface Specific Request -------------//
    case TUSB_REQ_RCPT_INTERFACE:
    {
      uint8_t const itf = tu_u16_low(p_request->wIndex);
      TU_VERIFY(itf < TU_ARRAY_SIZE(_usbd_dev.itf2drv));

      uint8_t const drvid = _usbd_dev.itf2drv[itf];
      TU_VERIFY(drvid < USBD_CLASS_DRIVER_COUNT);

      // all requests to Interface (STD or Class) is forwarded to class driver.
      // notable requests are: GET HID REPORT DESCRIPTOR, SET_INTERFACE, GET_INTERFACE
      if ( !invoke_class_control(rhport, drvid, p_request) )
      {
        // For GET_INTERFACE, it is mandatory to respond even if the class
        // driver doesn't use alternate settings.
        TU_VERIFY( TUSB_REQ_TYPE_STANDARD == p_request->bmRequestType_bit.type &&
                   TUSB_REQ_GET_INTERFACE == p_request->bRequest);

        uint8_t alternate = 0;
        tud_control_xfer(rhport, p_request, &alternate, 1);
      }
    }
    break;

    //------------- Endpoint Request -------------//
    case TUSB_REQ_RCPT_ENDPOINT:
    {
      uint8_t const ep_addr = tu_u16_low(p_request->wIndex);
      uint8_t const ep_num  = tu_edpt_number(ep_addr);
      uint8_t const ep_dir  = tu_edpt_dir(ep_addr);

      TU_ASSERT(ep_num < TU_ARRAY_SIZE(_usbd_dev.ep2drv) );

      uint8_t const drvid = _usbd_dev.ep2drv[ep_num][ep_dir];

      bool ret = false;

      // Handle STD request to endpoint
      if ( TUSB_REQ_TYPE_STANDARD == p_request->bmRequestType_bit.type )
      {
        // force return true for standard request
        ret = true;

        switch ( p_request->bRequest )
        {
          case TUSB_REQ_GET_STATUS:
          {
            uint16_t status = usbd_edpt_stalled(rhport, ep_addr) ? 0x0001 : 0x0000;
            tud_control_xfer(rhport, p_request, &status, 2);
          }
          break;

          case TUSB_REQ_CLEAR_FEATURE:
            if ( TUSB_REQ_FEATURE_EDPT_HALT == p_request->wValue )
            {
              usbd_edpt_clear_stall(rhport, ep_addr);
            }
            tud_control_status(rhport, p_request);
          break;

          case TUSB_REQ_SET_FEATURE:
            if ( TUSB_REQ_FEATURE_EDPT_HALT == p_request->wValue )
            {
              usbd_edpt_stall(rhport, ep_addr);
            }
            tud_control_status(rhport, p_request);
          break;

          // Unknown/Unsupported request
          default: TU_BREAKPOINT(); return false;
        }
      }

      if (drvid < 0xFF) {
        TU_ASSERT(drvid < USBD_CLASS_DRIVER_COUNT);
        
        // Some classes such as USBTMC needs to clear/re-init its buffer when receiving CLEAR_FEATURE request
        // We will forward all request targeted endpoint to class drivers after
        // - For class-type requests: driver is fully responsible to reply to host
        // - For std-type requests  : driver init/re-init internal variable/buffer only, and
        //                            must not call tud_control_status(), driver's return value will have no effect.
        //                            EP state has already affected (stalled/cleared)
        if ( invoke_class_control(rhport, drvid, p_request) ) ret = true;
      }

      if ( TUSB_REQ_TYPE_STANDARD == p_request->bmRequestType_bit.type )
      {
        // Set complete callback = NULL since it can also stall the request.
        usbd_control_set_complete_callback(NULL);
      }

      return ret;
    }
    break;

    // Unknown recipient
    default: TU_BREAKPOINT(); return false;
  }

  return true;
}

// Process Set Configure Request
// This function parse configuration descriptor & open drivers accordingly
static bool process_set_config(uint8_t rhport, uint8_t cfg_num)
{
  tusb_desc_configuration_t const * desc_cfg = (tusb_desc_configuration_t const *) tud_descriptor_configuration_cb(cfg_num-1); // index is cfg_num-1
  TU_ASSERT(desc_cfg != NULL && desc_cfg->bDescriptorType == TUSB_DESC_CONFIGURATION);

  // Parse configuration descriptor
  _usbd_dev.remote_wakeup_support = (desc_cfg->bmAttributes & TUSB_DESC_CONFIG_ATT_REMOTE_WAKEUP) ? 1 : 0;
  _usbd_dev.self_powered = (desc_cfg->bmAttributes & TUSB_DESC_CONFIG_ATT_SELF_POWERED) ? 1 : 0;

  // Parse interface descriptor
  uint8_t const * p_desc   = ((uint8_t const*) desc_cfg) + sizeof(tusb_desc_configuration_t);
  uint8_t const * desc_end = ((uint8_t const*) desc_cfg) + desc_cfg->wTotalLength;

  while( p_desc < desc_end )
  {
    tusb_desc_interface_assoc_t const * desc_itf_assoc = NULL;

    // Class will always starts with Interface Association (if any) and then Interface descriptor
    if ( TUSB_DESC_INTERFACE_ASSOCIATION == tu_desc_type(p_desc) )
    {
      desc_itf_assoc = (tusb_desc_interface_assoc_t const *) p_desc;
      p_desc = tu_desc_next(p_desc); // next to Interface
    }

    TU_ASSERT( TUSB_DESC_INTERFACE == tu_desc_type(p_desc) );

    tusb_desc_interface_t const * desc_itf = (tusb_desc_interface_t const*) p_desc;
    uint16_t const remaining_len = desc_end-p_desc;

    uint8_t drv_id;
    uint16_t drv_len;

    for (drv_id = 0; drv_id < USBD_CLASS_DRIVER_COUNT; drv_id++)
    {
      usbd_class_driver_t const *driver = &_usbd_driver[drv_id];

      drv_len = driver->open(rhport, desc_itf, remaining_len);

      if ( drv_len > 0 )
      {
        // Open successfully, check if length is correct
        TU_ASSERT( sizeof(tusb_desc_interface_t) <= drv_len && drv_len <= remaining_len);

        // Interface number must not be used already
        TU_ASSERT( DRVID_INVALID == _usbd_dev.itf2drv[desc_itf->bInterfaceNumber] );

        TU_LOG2("  %s opened\r\n", driver->name);
        _usbd_dev.itf2drv[desc_itf->bInterfaceNumber] = drv_id;

        // If IAD exist, assign all interfaces to the same driver
        if (desc_itf_assoc)
        {
          // IAD's first interface number and class/subclass/protocol should match with opened interface
          TU_ASSERT(desc_itf_assoc->bFirstInterface   == desc_itf->bInterfaceNumber   &&
<<<<<<< HEAD
                    desc_itf_assoc->bFunctionClass    == desc_itf->bInterfaceClass    &&
                //    desc_itf_assoc->bFunctionSubClass == desc_itf->bInterfaceSubClass &&
                    desc_itf_assoc->bFunctionProtocol == desc_itf->bInterfaceProtocol);
=======
                    desc_itf_assoc->bFunctionClass    == desc_itf->bInterfaceClass);
>>>>>>> 48b2e6cf

          for(uint8_t i=1; i<desc_itf_assoc->bInterfaceCount; i++)
          {
            _usbd_dev.itf2drv[desc_itf->bInterfaceNumber+i] = drv_id;
          }
        }

        break;
      }
    }

    // Failed if cannot find supported driver
    TU_ASSERT(drv_id < USBD_CLASS_DRIVER_COUNT);

    mark_interface_endpoint(_usbd_dev.ep2drv, p_desc, drv_len, drv_id); // TODO refactor

    p_desc += drv_len; // next interface
  }

  // invoke callback
  if (tud_mount_cb) tud_mount_cb();

  return true;
}

// Helper marking endpoint of interface belongs to class driver
static void mark_interface_endpoint(uint8_t ep2drv[8][2], uint8_t const* p_desc, uint16_t desc_len, uint8_t driver_id)
{
  uint16_t len = 0;

  while( len < desc_len )
  {
    if ( TUSB_DESC_ENDPOINT == tu_desc_type(p_desc) )
    {
      uint8_t const ep_addr = ((tusb_desc_endpoint_t const*) p_desc)->bEndpointAddress;

      ep2drv[tu_edpt_number(ep_addr)][tu_edpt_dir(ep_addr)] = driver_id;
    }

    len   = (uint16_t)(len + tu_desc_len(p_desc));
    p_desc = tu_desc_next(p_desc);
  }
}

// return descriptor's buffer and update desc_len
static bool process_get_descriptor(uint8_t rhport, tusb_control_request_t const * p_request)
{
  tusb_desc_type_t const desc_type = (tusb_desc_type_t) tu_u16_high(p_request->wValue);
  uint8_t const desc_index = tu_u16_low( p_request->wValue );

  switch(desc_type)
  {
    case TUSB_DESC_DEVICE:
    {
      TU_LOG2(" Device\r\n");

      uint16_t len = sizeof(tusb_desc_device_t);

      // Only send up to EP0 Packet Size if not addressed
      // This only happens with the very first get device descriptor and EP0 size = 8 or 16.
      if ((CFG_TUD_ENDPOINT0_SIZE < sizeof(tusb_desc_device_t)) && !_usbd_dev.addressed)
      {
        len = CFG_TUD_ENDPOINT0_SIZE;

        // Hack here: we modify the request length to prevent usbd_control response with zlp
        ((tusb_control_request_t*) p_request)->wLength = CFG_TUD_ENDPOINT0_SIZE;
      }

      return tud_control_xfer(rhport, p_request, (void*) tud_descriptor_device_cb(), len);
    }
    break;

    case TUSB_DESC_BOS:
    {
      TU_LOG2(" BOS\r\n");

      // requested by host if USB > 2.0 ( i.e 2.1 or 3.x )
      if (!tud_descriptor_bos_cb) return false;

      tusb_desc_bos_t const* desc_bos = (tusb_desc_bos_t const*) tud_descriptor_bos_cb();
      uint16_t total_len;
      memcpy(&total_len, &desc_bos->wTotalLength, 2); // possibly mis-aligned memory

      return tud_control_xfer(rhport, p_request, (void*) desc_bos, total_len);
    }
    break;

    case TUSB_DESC_CONFIGURATION:
    {
      TU_LOG2(" Configuration[%u]\r\n", desc_index);

      tusb_desc_configuration_t const* desc_config = (tusb_desc_configuration_t const*) tud_descriptor_configuration_cb(desc_index);
      TU_ASSERT(desc_config);

      uint16_t total_len;
      memcpy(&total_len, &desc_config->wTotalLength, 2); // possibly mis-aligned memory

      return tud_control_xfer(rhport, p_request, (void*) desc_config, total_len);
    }
    break;

    case TUSB_DESC_STRING:
      TU_LOG2(" String[%u]\r\n", desc_index);

      // String Descriptor always uses the desc set from user
      if ( desc_index == 0xEE )
      {
        // The 0xEE index string is a Microsoft OS Descriptors.
        // https://docs.microsoft.com/en-us/windows-hardware/drivers/usbcon/microsoft-defined-usb-descriptors
        return false;
      }
      else
      {
        uint8_t const* desc_str = (uint8_t const*) tud_descriptor_string_cb(desc_index, p_request->wIndex);
        TU_ASSERT(desc_str);

        // first byte of descriptor is its size
        return tud_control_xfer(rhport, p_request, (void*) desc_str, desc_str[0]);
      }
    break;

    case TUSB_DESC_DEVICE_QUALIFIER:
      TU_LOG2(" Device Qualifier\r\n");

      // Host sends this request to ask why our device with USB BCD from 2.0
      // but is running at Full/Low Speed. If not highspeed capable stall this request,
      // otherwise return the descriptor that could work in highspeed mode
      if ( tud_descriptor_device_qualifier_cb )
      {
        uint8_t const* desc_qualifier = tud_descriptor_device_qualifier_cb();
        TU_ASSERT(desc_qualifier);

        // first byte of descriptor is its size
        return tud_control_xfer(rhport, p_request, (void*) desc_qualifier, desc_qualifier[0]);
      }else
      {
        return false;
      }
    break;

    case TUSB_DESC_OTHER_SPEED_CONFIG:
      TU_LOG2(" Other Speed Configuration\r\n");

      // After Device Qualifier descriptor is received host will ask for this descriptor
      return false; // not supported
    break;

    default: return false;
  }

  return true;
}

//--------------------------------------------------------------------+
// DCD Event Handler
//--------------------------------------------------------------------+
void dcd_event_handler(dcd_event_t const * event, bool in_isr)
{
  switch (event->event_id)
  {
    case DCD_EVENT_UNPLUGGED:
      _usbd_dev.connected  = 0;
      _usbd_dev.addressed  = 0;
      _usbd_dev.configured = 0;
      _usbd_dev.suspended  = 0;
      osal_queue_send(_usbd_q, event, in_isr);
    break;

    case DCD_EVENT_SOF:
      return;   // skip SOF event for now
    break;

    case DCD_EVENT_SUSPEND:
      // NOTE: When plugging/unplugging device, the D+/D- state are unstable and can accidentally meet the
      // SUSPEND condition ( Idle for 3ms ). Some MCUs such as SAMD doesn't distinguish suspend vs disconnect as well.
      // We will skip handling SUSPEND/RESUME event if not currently connected
      if ( _usbd_dev.connected )
      {
        _usbd_dev.suspended = 1;
        osal_queue_send(_usbd_q, event, in_isr);
      }
    break;

    case DCD_EVENT_RESUME:
      // skip event if not connected (especially required for SAMD)
      if ( _usbd_dev.connected )
      {
        _usbd_dev.suspended = 0;
        osal_queue_send(_usbd_q, event, in_isr);
      }
    break;

    default:
      osal_queue_send(_usbd_q, event, in_isr);
    break;
  }
}

void dcd_event_bus_signal (uint8_t rhport, dcd_eventid_t eid, bool in_isr)
{
  dcd_event_t event = { .rhport = rhport, .event_id = eid, };
  dcd_event_handler(&event, in_isr);
}

void dcd_event_setup_received(uint8_t rhport, uint8_t const * setup, bool in_isr)
{
  dcd_event_t event = { .rhport = rhport, .event_id = DCD_EVENT_SETUP_RECEIVED };
  memcpy(&event.setup_received, setup, 8);

  dcd_event_handler(&event, in_isr);
}

void dcd_event_xfer_complete (uint8_t rhport, uint8_t ep_addr, uint32_t xferred_bytes, uint8_t result, bool in_isr)
{
  dcd_event_t event = { .rhport = rhport, .event_id = DCD_EVENT_XFER_COMPLETE };

  event.xfer_complete.ep_addr = ep_addr;
  event.xfer_complete.len     = xferred_bytes;
  event.xfer_complete.result  = result;

  dcd_event_handler(&event, in_isr);
}

//--------------------------------------------------------------------+
// Helper
//--------------------------------------------------------------------+

// Parse consecutive endpoint descriptors (IN & OUT)
bool usbd_open_edpt_pair(uint8_t rhport, uint8_t const* p_desc, uint8_t ep_count, uint8_t xfer_type, uint8_t* ep_out, uint8_t* ep_in)
{
  for(int i=0; i<ep_count; i++)
  {
    tusb_desc_endpoint_t const * desc_ep = (tusb_desc_endpoint_t const *) p_desc;

    TU_ASSERT(TUSB_DESC_ENDPOINT == desc_ep->bDescriptorType && xfer_type == desc_ep->bmAttributes.xfer);
    TU_ASSERT(usbd_edpt_open(rhport, desc_ep));

    if ( tu_edpt_dir(desc_ep->bEndpointAddress) == TUSB_DIR_IN )
    {
      (*ep_in) = desc_ep->bEndpointAddress;
    }else
    {
      (*ep_out) = desc_ep->bEndpointAddress;
    }

    p_desc = tu_desc_next(p_desc);
  }

  return true;
}

// Helper to defer an isr function
void usbd_defer_func(osal_task_func_t func, void* param, bool in_isr)
{
  dcd_event_t event =
  {
      .rhport   = 0,
      .event_id = USBD_EVENT_FUNC_CALL,
  };

  event.func_call.func  = func;
  event.func_call.param = param;

  dcd_event_handler(&event, in_isr);
}

//--------------------------------------------------------------------+
// USBD Endpoint API
//--------------------------------------------------------------------+

bool usbd_edpt_open(uint8_t rhport, tusb_desc_endpoint_t const * desc_ep)
{
  TU_LOG2("  Open EP %02X with Size = %u\r\n", desc_ep->bEndpointAddress, desc_ep->wMaxPacketSize.size);

  return dcd_edpt_open(rhport, desc_ep);
}

bool usbd_edpt_xfer(uint8_t rhport, uint8_t ep_addr, uint8_t * buffer, uint16_t total_bytes)
{
  uint8_t const epnum = tu_edpt_number(ep_addr);
  uint8_t const dir   = tu_edpt_dir(ep_addr);

  TU_LOG2("  Queue EP %02X with %u bytes ... ", ep_addr, total_bytes);

  // Set busy first since the actual transfer can be complete before dcd_edpt_xfer() could return
  // and usbd task can preempt and clear the busy
  _usbd_dev.ep_status[epnum][dir].busy = true;

  if ( dcd_edpt_xfer(rhport, ep_addr, buffer, total_bytes) )
  {
    TU_LOG2("OK\r\n");
    return true;
  }else
  {
    _usbd_dev.ep_status[epnum][dir].busy = false;
    TU_LOG2("failed\r\n");
    TU_BREAKPOINT();
    return false;
  }
}

bool usbd_edpt_busy(uint8_t rhport, uint8_t ep_addr)
{
  (void) rhport;

  uint8_t const epnum = tu_edpt_number(ep_addr);
  uint8_t const dir   = tu_edpt_dir(ep_addr);

  return _usbd_dev.ep_status[epnum][dir].busy;
}

void usbd_edpt_stall(uint8_t rhport, uint8_t ep_addr)
{
  uint8_t const epnum = tu_edpt_number(ep_addr);
  uint8_t const dir   = tu_edpt_dir(ep_addr);

  dcd_edpt_stall(rhport, ep_addr);
  _usbd_dev.ep_status[epnum][dir].stalled = true;
  _usbd_dev.ep_status[epnum][dir].busy = true;
}

void usbd_edpt_clear_stall(uint8_t rhport, uint8_t ep_addr)
{
  uint8_t const epnum = tu_edpt_number(ep_addr);
  uint8_t const dir   = tu_edpt_dir(ep_addr);

  dcd_edpt_clear_stall(rhport, ep_addr);
  _usbd_dev.ep_status[epnum][dir].stalled = false;
  _usbd_dev.ep_status[epnum][dir].busy = false;
}

bool usbd_edpt_stalled(uint8_t rhport, uint8_t ep_addr)
{
  (void) rhport;

  uint8_t const epnum = tu_edpt_number(ep_addr);
  uint8_t const dir   = tu_edpt_dir(ep_addr);

  return _usbd_dev.ep_status[epnum][dir].stalled;
}

/**
 * usbd_edpt_close will disable an endpoint.
 * 
 * In progress transfers on this EP may be delivered after this call.
 * 
 */
void usbd_edpt_close(uint8_t rhport, uint8_t ep_addr)
{
  TU_ASSERT(dcd_edpt_close, /**/);
  TU_LOG2("  CLOSING Endpoint: 0x%02X\r\n", ep_addr);

  dcd_edpt_close(rhport, ep_addr);

  return;
}

#endif<|MERGE_RESOLUTION|>--- conflicted
+++ resolved
@@ -778,13 +778,7 @@
         {
           // IAD's first interface number and class/subclass/protocol should match with opened interface
           TU_ASSERT(desc_itf_assoc->bFirstInterface   == desc_itf->bInterfaceNumber   &&
-<<<<<<< HEAD
-                    desc_itf_assoc->bFunctionClass    == desc_itf->bInterfaceClass    &&
-                //    desc_itf_assoc->bFunctionSubClass == desc_itf->bInterfaceSubClass &&
-                    desc_itf_assoc->bFunctionProtocol == desc_itf->bInterfaceProtocol);
-=======
                     desc_itf_assoc->bFunctionClass    == desc_itf->bInterfaceClass);
->>>>>>> 48b2e6cf
 
           for(uint8_t i=1; i<desc_itf_assoc->bInterfaceCount; i++)
           {
