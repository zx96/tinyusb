/*
 * The MIT License (MIT)
 *
 * Copyright (c) 2019 Ha Thach (tinyusb.org)
 * Copyright (c) 2020 Reinhard Panhuber - rework to unmasked pointers
 *
 * Permission is hereby granted, free of charge, to any person obtaining a copy
 * of this software and associated documentation files (the "Software"), to deal
 * in the Software without restriction, including without limitation the rights
 * to use, copy, modify, merge, publish, distribute, sublicense, and/or sell
 * copies of the Software, and to permit persons to whom the Software is
 * furnished to do so, subject to the following conditions:
 *
 * The above copyright notice and this permission notice shall be included in
 * all copies or substantial portions of the Software.
 *
 * THE SOFTWARE IS PROVIDED "AS IS", WITHOUT WARRANTY OF ANY KIND, EXPRESS OR
 * IMPLIED, INCLUDING BUT NOT LIMITED TO THE WARRANTIES OF MERCHANTABILITY,
 * FITNESS FOR A PARTICULAR PURPOSE AND NONINFRINGEMENT. IN NO EVENT SHALL THE
 * AUTHORS OR COPYRIGHT HOLDERS BE LIABLE FOR ANY CLAIM, DAMAGES OR OTHER
 * LIABILITY, WHETHER IN AN ACTION OF CONTRACT, TORT OR OTHERWISE, ARISING FROM,
 * OUT OF OR IN CONNECTION WITH THE SOFTWARE OR THE USE OR OTHER DEALINGS IN
 * THE SOFTWARE.
 *
 * This file is part of the TinyUSB stack.
 */

/** \ingroup Group_Common
 * \defgroup group_fifo fifo
 *  @{ */

#ifndef _TUSB_FIFO_H_
#define _TUSB_FIFO_H_

// Due to the use of unmasked pointers, this FIFO does not suffer from loosing
// one item slice. Furthermore, write and read operations are completely
// decoupled as write and read functions do not modify a common state. Henceforth,
// writing or reading from the FIFO within an ISR is safe as long as no other
// process (thread or ISR) interferes.
// Also, this FIFO is ready to be used in combination with a DMA as the write and
// read pointers can be updated from within a DMA ISR. Overflows are detectable
// within a certain number (see tu_fifo_overflow()).

// mutex is only needed for RTOS
// for OS None, we don't get preempted
#define CFG_FIFO_MUTEX      (CFG_TUSB_OS != OPT_OS_NONE)

#include <stdint.h>
#include <stdbool.h>

#ifdef __cplusplus
extern "C" {
#endif

#if CFG_FIFO_MUTEX
#include "osal/osal.h"
#define tu_fifo_mutex_t  osal_mutex_t
#endif

/** \enum tu_fifo_copy_mode_t
 * \brief Write modes intended to allow special read and write functions to be able to copy data to and from USB hardware FIFOs as needed for e.g. STM32s
 */
typedef enum
{
  TU_FIFO_COPY_INC,                     ///< Copy from/to an increasing source/destination address - default mode
  TU_FIFO_COPY_CST,                     ///< Copy from/to a constant source/destination address - required for e.g. STM32 to write into USB hardware FIFO
} tu_fifo_copy_mode_t;

/** \struct tu_fifo_t
 * \brief Simple Circular FIFO
 */
typedef struct
{
  uint8_t* buffer                        ; ///< buffer pointer
  uint16_t depth                         ; ///< max items
  uint16_t item_size                     ; ///< size of each item
  bool overwritable                      ;

  uint16_t max_pointer_idx               ; ///< maximum absolute pointer index
  uint16_t non_used_index_space          ; ///< required for non-power-of-two buffer length

  volatile uint16_t wr_idx               ; ///< write pointer
  volatile uint16_t rd_idx               ; ///< read pointer

  tu_fifo_copy_mode_t wr_mode            ; ///< write mode - default is TU_FIFO_COPY_INC
  tu_fifo_copy_mode_t rd_mode            ; ///< read mode - default is TU_FIFO_COPY_INC

#if CFG_FIFO_MUTEX
  tu_fifo_mutex_t mutex;
#endif

} tu_fifo_t;

<<<<<<< HEAD
#define TU_FIFO_DEF(_name, _depth, _type, _overwritable)                \
    uint8_t _name##_buf[_depth*sizeof(_type)];                          \
    tu_fifo_t _name = {                                                 \
        .buffer                 = _name##_buf,                          \
        .depth                  = _depth,                               \
        .item_size              = sizeof(_type),                        \
        .overwritable           = _overwritable,                        \
        .max_pointer_idx        = 2*_depth-1,                           \
        .non_used_index_space   = UINT16_MAX - (2*_depth-1),            \
        .wr_mode                = TU_FIFO_COPY_INC,                     \
        .rd_mode                = TU_FIFO_COPY_INC,                     \
    }
=======
#define TU_FIFO_INIT(_buffer, _depth, _type, _overwritable) \
{                                                           \
  .buffer               = _buffer,                          \
  .depth                = _depth,                           \
  .item_size            = sizeof(_type),                    \
  .overwritable         = _overwritable,                    \
  .max_pointer_idx      = 2*(_depth)-1,                     \
  .non_used_index_space = UINT16_MAX - (2*(_depth)-1)       \
}

#define TU_FIFO_DEF(_name, _depth, _type, _overwritable)                      \
    uint8_t _name##_buf[_depth*sizeof(_type)];                                \
    tu_fifo_t _name = TU_FIFO_INIT(_name##_buf, _depth, _type, _overwritable)
>>>>>>> ac302118

bool tu_fifo_set_overwritable(tu_fifo_t *f, bool overwritable);
bool tu_fifo_clear(tu_fifo_t *f);
bool tu_fifo_config(tu_fifo_t *f, void* buffer, uint16_t depth, uint16_t item_size, bool overwritable);

#if CFG_FIFO_MUTEX
static inline void tu_fifo_config_mutex(tu_fifo_t *f, tu_fifo_mutex_t mutex_hdl)
{
  f->mutex = mutex_hdl;
}
#endif

bool     tu_fifo_write                  (tu_fifo_t* f, void const * p_data);
uint16_t tu_fifo_write_n                (tu_fifo_t* f, void const * p_data, uint16_t n);

bool     tu_fifo_read                   (tu_fifo_t* f, void * p_buffer);
uint16_t tu_fifo_read_n                 (tu_fifo_t* f, void * p_buffer, uint16_t n);
uint16_t tu_fifo_read_n_into_other_fifo (tu_fifo_t* f, tu_fifo_t* f_target, uint16_t offset, uint16_t n);

bool     tu_fifo_peek_at                (tu_fifo_t* f, uint16_t pos, void * p_buffer);
uint16_t tu_fifo_peek_at_n              (tu_fifo_t* f, uint16_t pos, void * p_buffer, uint16_t n);
uint16_t tu_fifo_peek_n_into_other_fifo (tu_fifo_t* f, tu_fifo_t* f_target, uint16_t offset, uint16_t n);

uint16_t tu_fifo_count                  (tu_fifo_t* f);
bool     tu_fifo_empty                  (tu_fifo_t* f);
bool     tu_fifo_full                   (tu_fifo_t* f);
uint16_t tu_fifo_remaining              (tu_fifo_t* f);
bool     tu_fifo_overflowed             (tu_fifo_t* f);
void     tu_fifo_correct_read_pointer   (tu_fifo_t* f);

// Pointer modifications intended to be used in combinations with DMAs.
// USE WITH CARE - NO SAFTY CHECKS CONDUCTED HERE! NOT MUTEX PROTECTED!
void     tu_fifo_advance_write_pointer  (tu_fifo_t *f, uint16_t n);
void     tu_fifo_backward_write_pointer (tu_fifo_t *f, uint16_t n);
void     tu_fifo_advance_read_pointer   (tu_fifo_t *f, uint16_t n);
void     tu_fifo_backward_read_pointer  (tu_fifo_t *f, uint16_t n);

// If you want to read/write from/to the FIFO by use of a DMA, you may need to conduct two copies to handle a possible wrapping part
// This functions deliver a pointer to start reading/writing from/to and a valid linear length along which no wrap occurs.
// In case not all of your data is available within one read/write, update the read/write pointer by
// tu_fifo_advance_read_pointer()/tu_fifo_advance_write_pointer and conduct a second read/write operation
uint16_t tu_fifo_get_linear_read_info   (tu_fifo_t *f, uint16_t offset, void **ptr, uint16_t n);
uint16_t tu_fifo_get_linear_write_info  (tu_fifo_t *f, uint16_t offset, void **ptr, uint16_t n);

static inline bool tu_fifo_peek(tu_fifo_t* f, void * p_buffer)
{
  return tu_fifo_peek_at(f, 0, p_buffer);
}

static inline uint16_t tu_fifo_depth(tu_fifo_t* f)
{
  return f->depth;
}

// When writing into the FIFO by fifo_write_n(), rd_mode determines how the pointer read from is modified
static inline void tu_fifo_set_copy_mode_read(tu_fifo_t* f, tu_fifo_copy_mode_t rd_mode)
{
  f->rd_mode = rd_mode;
}

// When reading from the FIFO by fifo_read_n() or fifo_peek_n(), wr_mode determines how the pointer written to is modified
static inline void tu_fifo_set_copy_mode_write(tu_fifo_t* f, tu_fifo_copy_mode_t wr_mode)
{
  f->wr_mode = wr_mode;
}

#ifdef __cplusplus
}
#endif

#endif /* _TUSB_FIFO_H_ */<|MERGE_RESOLUTION|>--- conflicted
+++ resolved
@@ -76,8 +76,8 @@
   uint16_t item_size                     ; ///< size of each item
   bool overwritable                      ;
 
+  uint16_t non_used_index_space          ; ///< required for non-power-of-two buffer length
   uint16_t max_pointer_idx               ; ///< maximum absolute pointer index
-  uint16_t non_used_index_space          ; ///< required for non-power-of-two buffer length
 
   volatile uint16_t wr_idx               ; ///< write pointer
   volatile uint16_t rd_idx               ; ///< read pointer
@@ -91,20 +91,6 @@
 
 } tu_fifo_t;
 
-<<<<<<< HEAD
-#define TU_FIFO_DEF(_name, _depth, _type, _overwritable)                \
-    uint8_t _name##_buf[_depth*sizeof(_type)];                          \
-    tu_fifo_t _name = {                                                 \
-        .buffer                 = _name##_buf,                          \
-        .depth                  = _depth,                               \
-        .item_size              = sizeof(_type),                        \
-        .overwritable           = _overwritable,                        \
-        .max_pointer_idx        = 2*_depth-1,                           \
-        .non_used_index_space   = UINT16_MAX - (2*_depth-1),            \
-        .wr_mode                = TU_FIFO_COPY_INC,                     \
-        .rd_mode                = TU_FIFO_COPY_INC,                     \
-    }
-=======
 #define TU_FIFO_INIT(_buffer, _depth, _type, _overwritable) \
 {                                                           \
   .buffer               = _buffer,                          \
@@ -113,12 +99,14 @@
   .overwritable         = _overwritable,                    \
   .max_pointer_idx      = 2*(_depth)-1,                     \
   .non_used_index_space = UINT16_MAX - (2*(_depth)-1)       \
+  .wr_mode              = TU_FIFO_COPY_INC,                 \
+  .rd_mode              = TU_FIFO_COPY_INC,                 \
 }
 
 #define TU_FIFO_DEF(_name, _depth, _type, _overwritable)                      \
     uint8_t _name##_buf[_depth*sizeof(_type)];                                \
     tu_fifo_t _name = TU_FIFO_INIT(_name##_buf, _depth, _type, _overwritable)
->>>>>>> ac302118
+
 
 bool tu_fifo_set_overwritable(tu_fifo_t *f, bool overwritable);
 bool tu_fifo_clear(tu_fifo_t *f);
