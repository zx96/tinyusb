--- conflicted
+++ resolved
@@ -265,17 +265,12 @@
   #define CFG_TUD_BTH             0
 #endif
 
-<<<<<<< HEAD
 #ifndef CFG_TUD_ECM_RNDIS
   #define CFG_TUD_ECM_RNDIS   0
 #endif
 
 #ifndef CFG_TUD_NCM
   #define CFG_TUD_NCM         0
-=======
-#ifndef CFG_TUD_NCM
-  #define CFG_TUD_NCM             0
->>>>>>> 3158b323
 #endif
 
 //--------------------------------------------------------------------
@@ -289,9 +284,9 @@
   #ifndef CFG_TUH_ENUMERATION_BUFSIZE
     #define CFG_TUH_ENUMERATION_BUFSIZE 256
   #endif
-
-  //------------- CLASS -------------//
 #endif // TUSB_OPT_HOST_ENABLED
+
+//------------- CLASS -------------//
 
 #ifndef CFG_TUH_HUB
 #define CFG_TUH_HUB    0
