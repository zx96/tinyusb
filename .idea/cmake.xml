--- conflicted
+++ resolved
@@ -56,17 +56,14 @@
       <configuration PROFILE_NAME="portenta_c33" ENABLED="false" CONFIG_NAME="Debug" GENERATION_OPTIONS="-DBOARD=portenta_c33 -DLOG=3" />
       <configuration PROFILE_NAME="metro_m4_express" ENABLED="true" CONFIG_NAME="Debug" GENERATION_OPTIONS="-DBOARD=metro_m4_express -DLOG=3 -DLOGGER=RTT -DMAX3421_HOST=1" />
       <configuration PROFILE_NAME="metro_m0_express" ENABLED="false" CONFIG_NAME="Debug" GENERATION_OPTIONS="-DBOARD=metro_m0_express -DLOG=3 -DLOGGER=RTT -DMAX3421_HOST=1" />
-<<<<<<< HEAD
+      <configuration PROFILE_NAME="stm32u5" ENABLED="true" CONFIG_NAME="Debug" GENERATION_OPTIONS="-DBOARD=stm32u575eval" />
       <configuration PROFILE_NAME="metro esp32s2" ENABLED="false" TOOLCHAIN_NAME="ESP-IDF" GENERATION_OPTIONS="-DBOARD=adafruit_metro_esp32s2 -DMAX3421_HOST=1 -DLOG=2">
-        <ADDITIONAL_GENERATION_ENVIRONMENT>
-          <envs>
-            <env name="ESPBAUD" value="1500000" />
-          </envs>
-        </ADDITIONAL_GENERATION_ENVIRONMENT>
-      </configuration>
-=======
-      <configuration PROFILE_NAME="stm32u5" ENABLED="true" CONFIG_NAME="Debug" GENERATION_OPTIONS="-DBOARD=stm32u575eval" />
->>>>>>> 5b08a65a
+            <ADDITIONAL_GENERATION_ENVIRONMENT>
+                <envs>
+                    <env name="ESPBAUD" value="1500000" />
+                </envs>
+            </ADDITIONAL_GENERATION_ENVIRONMENT>
+        </configuration>
     </configurations>
   </component>
 </project>